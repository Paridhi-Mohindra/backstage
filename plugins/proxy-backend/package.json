--- conflicted
+++ resolved
@@ -37,12 +37,7 @@
     "@types/http-proxy-middleware": "^0.19.3",
     "@types/supertest": "^2.0.8",
     "@types/uuid": "^8.0.0",
-<<<<<<< HEAD
-    "@types/yup": "^0.28.2",
-=======
     "@types/yup": "^0.29.8",
-    "jest-fetch-mock": "^3.0.3",
->>>>>>> 2bc65277
     "supertest": "^4.0.2"
   },
   "files": [
